--- conflicted
+++ resolved
@@ -68,12 +68,8 @@
 
 
 def generate_client():
-<<<<<<< HEAD
     monkey_patch_httpx()
-
-=======
     from ariadne_codegen.config import get_config_dict
->>>>>>> 312ce130
     from ariadne_codegen.main import client
 
     logging.info("Starting generation of client")
